--- conflicted
+++ resolved
@@ -1,10 +1,10 @@
-<<<<<<< HEAD
-0.007   2020-07-19  Released-By: PERLANCAR; Urgency: medium
+0.009   2020-07-19  Released-By: PERLANCAR; Urgency: medium
 
 	- Search for 'firefox' in addition to 'firefox-bin' for firefox
 	  processes, because in some OS like FreeBSD the binary is firefox
 	  not firefox-bin (GH#1).
-=======
+
+
 0.008   2020-06-13  Released-By: PERLANCAR; Urgency: medium
 
 	- Make %argopt_{firefox,chrome,opera,vivaldi}_cmd available.
@@ -15,7 +15,6 @@
 	- Add utility: start-browsers, restart-browsers.
 
         - _do_browser(): add action 'has_processes'.
->>>>>>> db737d0c
 
 
 0.006   2020-05-02  Released-By: PERLANCAR; Urgency: high
